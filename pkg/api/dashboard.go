package api

import (
	"encoding/json"
	"os"
	"path"
	"strings"

	"github.com/grafana/grafana/pkg/api/dtos"
	"github.com/grafana/grafana/pkg/bus"
	"github.com/grafana/grafana/pkg/log"
	"github.com/grafana/grafana/pkg/metrics"
	"github.com/grafana/grafana/pkg/middleware"
	m "github.com/grafana/grafana/pkg/models"
	"github.com/grafana/grafana/pkg/services/alerting"
	"github.com/grafana/grafana/pkg/services/search"
	"github.com/grafana/grafana/pkg/setting"
	"github.com/grafana/grafana/pkg/util"
)

func isDashboardStarredByUser(c *middleware.Context, dashId int64) (bool, error) {
	if !c.IsSignedIn {
		return false, nil
	}

	query := m.IsStarredByUserQuery{UserId: c.UserId, DashboardId: dashId}
	if err := bus.Dispatch(&query); err != nil {
		return false, err
	}

	return query.Result, nil
}

func GetDashboard(c *middleware.Context) {
	slug := strings.ToLower(c.Params(":slug"))

	query := m.GetDashboardQuery{Slug: slug, OrgId: c.OrgId}
	err := bus.Dispatch(&query)
	if err != nil {
		c.JsonApiErr(404, "Dashboard not found", nil)
		return
	}

	isStarred, err := isDashboardStarredByUser(c, query.Result.Id)
	if err != nil {
		c.JsonApiErr(500, "Error while checking if dashboard was starred by user", err)
		return
	}

	dash := query.Result

	// Finding creator and last updater of the dashboard
	updater, creator := "Anonymous", "Anonymous"
	if dash.UpdatedBy > 0 {
		updater = getUserLogin(dash.UpdatedBy)
	}
	if dash.CreatedBy > 0 {
		creator = getUserLogin(dash.CreatedBy)
	}

	dto := dtos.DashboardFullWithMeta{
		Dashboard: dash.Data,
		Meta: dtos.DashboardMeta{
			IsStarred: isStarred,
			Slug:      slug,
			Type:      m.DashTypeDB,
			CanStar:   c.IsSignedIn,
			CanSave:   c.OrgRole == m.ROLE_ADMIN || c.OrgRole == m.ROLE_EDITOR,
			CanEdit:   canEditDashboard(c.OrgRole),
			Created:   dash.Created,
			Updated:   dash.Updated,
			UpdatedBy: updater,
			CreatedBy: creator,
			Version:   dash.Version,
		},
	}

	c.TimeRequest(metrics.M_Api_Dashboard_Get)
	c.JSON(200, dto)
}

func getUserLogin(userId int64) string {
	query := m.GetUserByIdQuery{Id: userId}
	err := bus.Dispatch(&query)
	if err != nil {
		return "Anonymous"
	} else {
		user := query.Result
		return user.Login
	}
}

func DeleteDashboard(c *middleware.Context) {
	slug := c.Params(":slug")

	query := m.GetDashboardQuery{Slug: slug, OrgId: c.OrgId}
	if err := bus.Dispatch(&query); err != nil {
		c.JsonApiErr(404, "Dashboard not found", nil)
		return
	}

	cmd := m.DeleteDashboardCommand{Slug: slug, OrgId: c.OrgId}
	if err := bus.Dispatch(&cmd); err != nil {
		c.JsonApiErr(500, "Failed to delete dashboard", err)
		return
	}

	var resp = map[string]interface{}{"title": query.Result.Title}

	c.JSON(200, resp)
}

func PostDashboard(c *middleware.Context, cmd m.SaveDashboardCommand) {
	cmd.OrgId = c.OrgId

	if !c.IsSignedIn {
		cmd.UserId = -1
	} else {
		cmd.UserId = c.UserId
	}

	dash := cmd.GetDashboardModel()
	if dash.Id == 0 {
		limitReached, err := middleware.QuotaReached(c, "dashboard")
		if err != nil {
			c.JsonApiErr(500, "failed to get quota", err)
			return
		}
		if limitReached {
			c.JsonApiErr(403, "Quota reached", nil)
			return
		}
	}

	err := bus.Dispatch(&cmd)
	if err != nil {
		if err == m.ErrDashboardWithSameNameExists {
			c.JSON(412, util.DynMap{"status": "name-exists", "message": err.Error()})
			return
		}
		if err == m.ErrDashboardVersionMismatch {
			c.JSON(412, util.DynMap{"status": "version-mismatch", "message": err.Error()})
			return
		}
		if err == m.ErrDashboardNotFound {
			c.JSON(404, util.DynMap{"status": "not-found", "message": err.Error()})
			return
		}
		c.JsonApiErr(500, "Failed to save dashboard", err)
		return
	}

<<<<<<< HEAD
	if setting.AlertingEnabled {
		saveAlertCommand := m.SaveAlertsCommand{
			DashboardId: cmd.Result.Id,
			OrgId:       c.OrgId,
			UserId:      c.UserId,
			Alerts:      alerting.ParseAlertsFromDashboard(&cmd),
		}

		err = bus.Dispatch(&saveAlertCommand)
		if err != nil {
			c.JsonApiErr(500, "Failed to save alerts", err)
			return
		}
	}

	metrics.M_Api_Dashboard_Post.Inc(1)

=======
	c.TimeRequest(metrics.M_Api_Dashboard_Save)
>>>>>>> 7cbaf060
	c.JSON(200, util.DynMap{"status": "success", "slug": cmd.Result.Slug, "version": cmd.Result.Version})
}

func canEditDashboard(role m.RoleType) bool {
	return role == m.ROLE_ADMIN || role == m.ROLE_EDITOR || role == m.ROLE_READ_ONLY_EDITOR
}

func GetHomeDashboard(c *middleware.Context) Response {
	prefsQuery := m.GetPreferencesWithDefaultsQuery{OrgId: c.OrgId, UserId: c.UserId}
	if err := bus.Dispatch(&prefsQuery); err != nil {
		return ApiError(500, "Failed to get preferences", err)
	}

	if prefsQuery.Result.HomeDashboardId != 0 {
		slugQuery := m.GetDashboardSlugByIdQuery{Id: prefsQuery.Result.HomeDashboardId}
		err := bus.Dispatch(&slugQuery)
		if err == nil {
			dashRedirect := dtos.DashboardRedirect{RedirectUri: "db/" + slugQuery.Result}
			return Json(200, &dashRedirect)
		} else {
			log.Warn("Failed to get slug from database, %s", err.Error())
		}
	}

	filePath := path.Join(setting.StaticRootPath, "dashboards/home.json")
	file, err := os.Open(filePath)
	if err != nil {
		return ApiError(500, "Failed to load home dashboard", err)
	}

	dash := dtos.DashboardFullWithMeta{}
	dash.Meta.IsHome = true
	dash.Meta.CanEdit = canEditDashboard(c.OrgRole)
	jsonParser := json.NewDecoder(file)
	if err := jsonParser.Decode(&dash.Dashboard); err != nil {
		return ApiError(500, "Failed to load home dashboard", err)
	}

	return Json(200, &dash)
}

func GetDashboardFromJsonFile(c *middleware.Context) {
	file := c.Params(":file")

	dashboard := search.GetDashboardFromJsonIndex(file)
	if dashboard == nil {
		c.JsonApiErr(404, "Dashboard not found", nil)
		return
	}

	dash := dtos.DashboardFullWithMeta{Dashboard: dashboard.Data}
	dash.Meta.Type = m.DashTypeJson
	dash.Meta.CanEdit = canEditDashboard(c.OrgRole)

	c.JSON(200, &dash)
}

func GetDashboardTags(c *middleware.Context) {
	query := m.GetDashboardTagsQuery{OrgId: c.OrgId}
	err := bus.Dispatch(&query)
	if err != nil {
		c.JsonApiErr(500, "Failed to get tags from database", err)
		return
	}

	c.JSON(200, query.Result)
}<|MERGE_RESOLUTION|>--- conflicted
+++ resolved
@@ -150,7 +150,6 @@
 		return
 	}
 
-<<<<<<< HEAD
 	if setting.AlertingEnabled {
 		saveAlertCommand := m.SaveAlertsCommand{
 			DashboardId: cmd.Result.Id,
@@ -166,11 +165,7 @@
 		}
 	}
 
-	metrics.M_Api_Dashboard_Post.Inc(1)
-
-=======
 	c.TimeRequest(metrics.M_Api_Dashboard_Save)
->>>>>>> 7cbaf060
 	c.JSON(200, util.DynMap{"status": "success", "slug": cmd.Result.Slug, "version": cmd.Result.Version})
 }
 
