--- conflicted
+++ resolved
@@ -86,12 +86,6 @@
 		return
 	}
 
-<<<<<<< HEAD
-	if ds.Type == m.DS_CLOUDWATCH {
-		cloudwatch.HandleRequest(c, ds)
-		return
-	}
-
 	if ds.Type == m.DS_INFLUXDB {
 		if c.Query("db") != ds.Database {
 			c.JsonApiErr(403, "Datasource is not configured to allow this database", nil)
@@ -99,31 +93,26 @@
 		}
 	}
 
-	targetUrl, _ := url.Parse(ds.Url)
-	if len(setting.DataProxyWhiteList) > 0 {
-		if _, exists := setting.DataProxyWhiteList[targetUrl.Host]; !exists {
-			c.JsonApiErr(403, "Data proxy hostname and ip are not included in whitelist", nil)
-=======
-	switch ds.Type {
-	case m.DS_CLOUDWATCH:
+	if ds.Type == m.DS_CLOUDWATCH {
 		cloudwatch.HandleRequest(c, ds)
+		return
+	}
 
-	case m.DS_SQLDB:
-		host, _ := ds.JsonData.Get("host").String()
-		if !checkWhiteList(c, host) {
+	if ds.Type == m.DS_SQLDB {
+		targetUrl, _ := url.Parse(ds.Url)
+		if !checkWhiteList(c, targetUrl.Host) {
 			return
 		}
 
 		sqldb.HandleRequest(c, ds)
+		return
+	}
 
-	default:
-		targetUrl, _ := url.Parse(ds.Url)
-		if !checkWhiteList(c, targetUrl.Host) {
->>>>>>> 157435a6
-			return
-		}
+	targetUrl, _ := url.Parse(ds.Url)
+	if !checkWhiteList(c, targetUrl.Host) {
+		return
+	}
 
-<<<<<<< HEAD
 	proxyPath := c.Params("*")
 
 	if ds.Type == m.DS_ES {
@@ -175,13 +164,6 @@
 		"uri", c.Req.RequestURI,
 		"method", c.Req.Request.Method,
 		"body", body)
-=======
-		proxyPath := c.Params("*")
-		proxy := NewReverseProxy(ds, proxyPath, targetUrl)
-		proxy.Transport = dataProxyTransport
-		proxy.ServeHTTP(c.Resp, c.Req.Request)
-		c.Resp.Header().Del("Set-Cookie")
-	}
 }
 
 func checkWhiteList(c *middleware.Context, host string) bool {
@@ -193,5 +175,4 @@
 	}
 
 	return true
->>>>>>> 157435a6
 }